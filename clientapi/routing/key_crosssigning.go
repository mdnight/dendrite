--- conflicted
+++ resolved
@@ -9,16 +9,9 @@
 import (
 	"context"
 	"net/http"
-<<<<<<< HEAD
-	"slices"
-	"strings"
-	"time"
-=======
 	"time"
 
-	"github.com/matrix-org/gomatrixserverlib/fclient"
 	"github.com/sirupsen/logrus"
->>>>>>> a41f9cc1
 
 	"github.com/element-hq/dendrite/clientapi/auth"
 	"github.com/element-hq/dendrite/clientapi/auth/authtypes"
@@ -54,123 +47,6 @@
 	if resErr != nil {
 		return *resErr
 	}
-<<<<<<< HEAD
-	sessionID := uploadReq.Auth.Session
-	if sessionID == "" {
-		sessionID = util.RandomString(sessionIDLength)
-	}
-
-	isCrossSigningSetup := false
-	masterKeyUpdatableWithoutUIA := false
-	{
-		var keysResp api.QueryMasterKeysResponse
-		keyserverAPI.QueryMasterKeys(req.Context(), &api.QueryMasterKeysRequest{UserID: device.UserID}, &keysResp)
-		if err := keysResp.Error; err != nil {
-			return convertKeyError(err)
-		}
-		if k := keysResp.Key; k != nil {
-			isCrossSigningSetup = true
-			if k.UpdatableWithoutUIABeforeMs != nil {
-				masterKeyUpdatableWithoutUIA = time.Now().UnixMilli() < *k.UpdatableWithoutUIABeforeMs
-			}
-		}
-	}
-
-	{
-		var keysResp api.QueryKeysResponse
-		keyserverAPI.QueryKeys(req.Context(), &api.QueryKeysRequest{UserID: device.UserID, UserToDevices: map[string][]string{device.UserID: []string{}}}, &keysResp)
-		if err := keysResp.Error; err != nil {
-			return convertKeyError(err)
-		}
-		hasDifferentKeys := func(userID string, uploadReqCSKey *fclient.CrossSigningKey, dbCSKeys map[string]fclient.CrossSigningKey) bool {
-			dbCSKey, ok := dbCSKeys[userID]
-			if !ok {
-				return true
-			}
-			dbKeysExist := len(dbCSKey.Keys) > 0
-			for keyID, key := range uploadReqCSKey.Keys {
-				// If dbKeysExist is false and we enter the loop, it means we have received at least one key that is not in the DB, and we want to persist it.
-				if !dbKeysExist {
-					return true
-				}
-				dbKey, ok := dbCSKey.Keys[keyID]
-				if !ok || !slices.Equal(dbKey, key) {
-					return true
-				}
-			}
-			return false
-		}
-
-		if !hasDifferentKeys(device.UserID, &uploadReq.MasterKey, keysResp.MasterKeys) &&
-			!hasDifferentKeys(device.UserID, &uploadReq.SelfSigningKey, keysResp.SelfSigningKeys) &&
-			!hasDifferentKeys(device.UserID, &uploadReq.UserSigningKey, keysResp.UserSigningKeys) {
-			return util.JSONResponse{
-				Code: http.StatusOK,
-				JSON: map[int]interface{}{},
-			}
-		}
-	}
-
-	if isCrossSigningSetup {
-		// With MSC3861, UIA is not possible. Instead, the auth service has to explicitly mark the master key as replaceable.
-		if cfg.MSCs.MSC3861Enabled() {
-			if !masterKeyUpdatableWithoutUIA {
-				url := ""
-				if m := cfg.MSCs.MSC3861; m.AccountManagementURL != "" {
-					url = strings.Join([]string{m.AccountManagementURL, "?action=", CrossSigningResetStage}, "")
-				} else {
-					url = m.Issuer
-				}
-				return util.JSONResponse{
-					Code: http.StatusUnauthorized,
-					JSON: newUserInteractiveResponse(
-						"dummy",
-						[]authtypes.Flow{
-							{
-								Stages: []authtypes.LoginType{CrossSigningResetStage},
-							},
-						},
-						map[string]interface{}{
-							CrossSigningResetStage: map[string]string{
-								"url": url,
-							},
-						},
-						strings.Join([]string{
-							"To reset your end-to-end encryption cross-signing identity, you first need to approve it at",
-							url,
-							"and then try again.",
-						}, " "),
-					),
-				}
-			}
-			// XXX: is it necessary?
-			sessions.addCompletedSessionStage(sessionID, CrossSigningResetStage)
-		} else {
-			if uploadReq.Auth.Type != authtypes.LoginTypePassword {
-				return util.JSONResponse{
-					Code: http.StatusUnauthorized,
-					JSON: newUserInteractiveResponse(
-						sessionID,
-						[]authtypes.Flow{
-							{
-								Stages: []authtypes.LoginType{authtypes.LoginTypePassword},
-							},
-						},
-						nil,
-						"",
-					),
-				}
-			}
-			typePassword := auth.LoginTypePassword{
-				GetAccountByPassword: accountAPI.QueryAccountByPassword,
-				Config:               cfg,
-			}
-			if _, authErr := typePassword.Login(req.Context(), &uploadReq.Auth.PasswordRequest); authErr != nil {
-				return *authErr
-			}
-			sessions.addCompletedSessionStage(sessionID, authtypes.LoginTypePassword)
-		}
-=======
 
 	// Query existing keys to determine if UIA is required
 	keyResp := api.QueryKeysResponse{}
@@ -223,7 +99,6 @@
 			return *authErr
 		}
 		sessions.addCompletedSessionStage(sessionID, authtypes.LoginTypePassword)
->>>>>>> a41f9cc1
 	}
 
 	uploadReq.UserID = device.UserID
